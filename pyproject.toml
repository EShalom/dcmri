# https://python-poetry.org/docs/pyproject
# minimal required information

[tool.poetry]
name = "dcmri"
version = "0.1.0"
description = "A collection of functins for DCE-MRI and DSC-MRI"
authors = ["Ebony Gunwhy <e.gunwhy@sheffield.ac.uk>", "Steven Sourbron <s.sourbron@sheffield.ac.uk>"]
readme = "README.md"

# optional information
license = "Apache-2.0"
classifiers = [
  # How mature is this project? Common values are
  #   3 - Alpha
  #   4 - Beta
  #   5 - Production/Stable
  'Development Status :: 3 - Alpha',

  # Indicate who your project is intended for
  'Intended Audience :: Developers',
  'Intended Audience :: Science/Research',
  'Topic :: Scientific/Engineering',
  'Operating System :: OS Independent',

  'License :: OSI Approved :: Apache Software License',
  "Programming Language :: Python",
  "Programming Language :: Python :: 3"
]
keywords = ['python', "medical imaging", "perfusion", "MRI"]

[project.urls]
"Homepage" = "https://qib-sheffield.github.io/dcmri"

[tool.setuptools.packages.find]
where = ["src"]

<<<<<<< HEAD
[project.optional-dependencies]
tests = [
  "pytest",
]
docs = [
    "sphinx",
    "pydata-sphinx-theme",
    "myst-parser", 
    "sphinx-copybutton",
    "sphinx-design",
    "sphinx-remove-toctrees",
    "autodocsumm",
    "docutils",
    "sphinxcontrib-applehelp",
    "sphinxcontrib-devhelp",
    "sphinxcontrib-htmlhelp",
    "sphinxcontrib-jsmath",
    "sphinxcontrib-qthelp",
    "sphinxcontrib-serializinghtml",
    "sphinx-gallery",
    "matplotlib"
]



=======
[tool.poetry.dependencies]
python = "^3.9"
numpy = "1.22.4"
>>>>>>> 59314458

[tool.poetry.group.test.dependencies]
pytest = "^5.2"

[tool.poetry.group.docs.dependencies]
sphinx = "4.5.0"

[build-system]
requires = ["poetry-core"]
build-backend = "poetry.core.masonry.api"<|MERGE_RESOLUTION|>--- conflicted
+++ resolved
@@ -35,37 +35,9 @@
 [tool.setuptools.packages.find]
 where = ["src"]
 
-<<<<<<< HEAD
-[project.optional-dependencies]
-tests = [
-  "pytest",
-]
-docs = [
-    "sphinx",
-    "pydata-sphinx-theme",
-    "myst-parser", 
-    "sphinx-copybutton",
-    "sphinx-design",
-    "sphinx-remove-toctrees",
-    "autodocsumm",
-    "docutils",
-    "sphinxcontrib-applehelp",
-    "sphinxcontrib-devhelp",
-    "sphinxcontrib-htmlhelp",
-    "sphinxcontrib-jsmath",
-    "sphinxcontrib-qthelp",
-    "sphinxcontrib-serializinghtml",
-    "sphinx-gallery",
-    "matplotlib"
-]
-
-
-
-=======
 [tool.poetry.dependencies]
 python = "^3.9"
 numpy = "1.22.4"
->>>>>>> 59314458
 
 [tool.poetry.group.test.dependencies]
 pytest = "^5.2"
